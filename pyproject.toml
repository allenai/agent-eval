[build-system]
requires = ["setuptools>=61", "wheel"]
build-backend = "setuptools.build_meta"

[project]
name = "agent-eval"
<<<<<<< HEAD
version = "0.1.37"
=======
version = "0.1.38"
>>>>>>> 7b2cca81
description = "Agent evaluation toolkit"
readme = "README.md"
requires-python = ">=3.10"
dependencies = [
  "click",
  "inspect-ai>=0.3.104",
  # pin litellm so that we know what model costs we're using
  # see https://github.com/allenai/astabench-issues/issues/391 before changing
  "litellm==1.75.8",
  "pydantic>=2.0.0",
  # For leaderboard
  "huggingface_hub",
  "pyarrow",
  "datasets",
]

[project.urls]
Homepage = "https://github.com/allenai/agent-eval"

[project.optional-dependencies]
dev = [
  "black==24.2.0",
  "isort",
  "autoflake",
  "flake8",
  "flake8-pyproject",
  "flake8-pep585",
  "flake8-new-union-types",
  "pytest",
  "pytest-asyncio",
  "mypy==1.15",
  "types-PyYAML",
  "types-setuptools",
  "pandas-stubs",
  "types-seaborn"
]
# Leaderboard view dependencies
leaderboard = [
  "seaborn",
  "matplotlib",
  "pandas"
]

[project.scripts]
agenteval = "agenteval.cli:cli"

[tool.setuptools.packages.find]
where = ["src"]

[tool.pytest.ini_options]
testpaths = ["tests"]
python_files = ["test_*.py"]
markers = [
    "leaderboard: tests that require leaderboard dependencies"
]

[tool.flake8]
select = [
  "F", # Logical errors
  "PEA", # flake8-pep585 - enforce modern collection type hints (Dict -> dict, List -> list, etc.)
  "NU", # flake8-new-union-types - enforce X | Y instead of Union[X, Y] and X | None instead of Optional[X]

  # Serious "E" errors
  "E721", # `type(x) == <t>` instead of `isinstance(x, <t>)`
  "E901", "E902", "E999" # syntax errors
]

ignore = [
  "E501",  # line too long
  "F401",  # module imported but unused
  "F541",  # f-string is missing placeholders
]


[tool.setuptools]
include-package-data = true

[tool.setuptools.package-data]
"agenteval.leaderboard" = ["dataset_features.yml"]

[tool.isort]
profile = "black"

[tool.mypy]
ignore_missing_imports = true
disable_error_code = ["import-untyped"]<|MERGE_RESOLUTION|>--- conflicted
+++ resolved
@@ -4,11 +4,7 @@
 
 [project]
 name = "agent-eval"
-<<<<<<< HEAD
-version = "0.1.37"
-=======
-version = "0.1.38"
->>>>>>> 7b2cca81
+version = "0.1.39"
 description = "Agent evaluation toolkit"
 readme = "README.md"
 requires-python = ">=3.10"
