#!/usr/bin/env python3
import json
import os
import re
import subprocess
import sys
import tempfile
from datetime import datetime, timezone
from io import BytesIO

import click
import datasets

from .cli_utils import AliasedChoice, generate_choice_help
from .config import load_suite_config
from .io import atomic_write_file
from .leaderboard.models import LeaderboardSubmission
from .leaderboard.upload import (
    sanitize_path_component,
    upload_folder_to_hf,
    upload_summary_to_hf,
)
from .models import EvalConfig, SubmissionMetadata, TaskResults
from .score import process_eval_logs
from .summary import compute_summary_statistics

HF_URL_PATTERN = r"^hf://(?P<repo_id>[^/]+/[^/]+)/(?P<path>.*)$"
EVAL_CONFIG_FILENAME = "eval_config.json"
SCORES_FILENAME = "scores.json"
SUMMARY_FILENAME = "summary_stats.json"
SUBMISSION_METADATA_FILENAME = "submission.json"
SUMMARIES_PREFIX = "summaries"
OPENNESS_MAPPING = {
    "c": "Closed",
    "api": "API Available",
    "os": "Open Source",
    "ow": "Open Source + Open Weights",
}
TOOL_MAPPING = {
    "s": "Standard",
    "css": "Custom with Standard Search",
    "c": "Fully Custom",
}


def parse_hf_url(url: str) -> tuple[str, str]:
    hf_url_match = re.match(HF_URL_PATTERN, url)
    if not hf_url_match:
        click.echo(
            f"Invalid URL: {url}. " "Expected format: hf://<repo_id>/<submission_path>"
        )
        sys.exit(1)

    return hf_url_match.group("repo_id"), hf_url_match.group("path")


def verify_git_reproducibility() -> None:
    try:
        # Get current commit SHA and origin
        sha_result = subprocess.run(
            ["git", "rev-parse", "--short", "HEAD"],
            capture_output=True,
            text=True,
            check=True,
        )
        origin_result = subprocess.run(
            ["git", "remote", "get-url", "origin"],
            capture_output=True,
            text=True,
            check=True,
        )
        sha = sha_result.stdout.strip() if sha_result.returncode == 0 else None
        origin = origin_result.stdout.strip() if origin_result.returncode == 0 else None

        # Check for dirty working directory
        git_dirty = (
            subprocess.run(
                ["git", "diff", "--quiet", "--exit-code"],
                capture_output=True,
                check=False,
            ).returncode
            != 0
        )

        # Warn about untracked (non-ignored) files
        untracked_result = subprocess.run(
            ["git", "ls-files", "--others", "--exclude-standard"],
            capture_output=True,
            text=True,
            check=True,
        )
        untracked_files = untracked_result.stdout.strip().splitlines()
        if untracked_files:
            click.echo(
                f"Warning: Untracked files present: {', '.join(untracked_files)}. "
                "For reproducibility, please add, ignore, or remove these files."
            )

        # Abort if worktree is dirty
        if git_dirty:
            raise click.ClickException(
                f"Git working directory contains uncommitted changes. "
                f"For reproducibility, Inspect will save: origin={origin}, sha={sha}. "
                "Please commit your changes or use --ignore-git to bypass this check (not recommended)."
            )

        # Check if commit exists on remote
        if sha:
            remote_exists = subprocess.run(
                ["git", "branch", "-r", "--contains", sha],
                capture_output=True,
                text=True,
                check=True,
            ).stdout.strip()
            if not remote_exists:
                raise click.ClickException(
                    f"Commit {sha} not found on remote '{origin}'. Others won't be able to "
                    "access this code version. Please push your changes or use --ignore-git "
                    "to bypass this check (not recommended)."
                )
    except (subprocess.SubprocessError, FileNotFoundError) as e:
        if isinstance(e, click.ClickException):
            raise
        raise click.ClickException(
            f"Unable to verify git status for reproducibility: {e}. "
            "Use --ignore-git to bypass this check if git is not available."
        )


@click.group()
def cli():
    pass


@click.command(
    name="score",
    help="Score a directory of evaluation logs. Can be a local directory or a HuggingFace URL.",
)
@click.argument(
    "log_dir",
    type=str,
)
def score_command(
    log_dir: str,
):
    hf_url_match = re.match(HF_URL_PATTERN, log_dir)
    temp_dir: tempfile.TemporaryDirectory | None = None
    if hf_url_match is not None:
        # Download the logs from HF URL
        from huggingface_hub import snapshot_download

        repo_id = hf_url_match.group("repo_id")
        submission_path = hf_url_match.group("path")
        temp_dir = tempfile.TemporaryDirectory()
        download_dir = snapshot_download(
            repo_id=repo_id,
            repo_type="dataset",
            allow_patterns=f"{submission_path}/*",
            local_dir=temp_dir.__enter__(),
        )
        log_dir = os.path.join(download_dir, submission_path)

    if not os.path.exists(log_dir) or not os.path.isdir(log_dir):
        click.echo(f"No directory named {log_dir}")
        sys.exit(1)

    click.echo(f"Processing logs in {log_dir}")
    with open(os.path.join(log_dir, EVAL_CONFIG_FILENAME), "r", encoding="utf-8") as f:
        eval_config = EvalConfig.model_validate_json(f.read())

    log_processing_outcome = process_eval_logs(log_dir)

    if log_processing_outcome.errors:
        click.echo("Errors processing logs")
        for error in log_processing_outcome.errors:
            click.echo(f"  - {error}")
        sys.exit(1)

    task_results = TaskResults(results=log_processing_outcome.results)

    # Warn if multiple evaluation specs present
    if len(task_results.agent_specs) > 1:
        click.echo(
            f"Warning: Found {len(task_results.agent_specs)} different agent configurations. "
            "Use a single solver + model config per log directory to measure a single "
            "agent's performance across tasks."
        )
    if len(task_results.code_specs) > 1:
        click.echo(
            f"Warning: Found {len(task_results.code_specs)} different code versions "
            "(revision/packages). This may indicate mixed evaluation runs from "
            "different code states."
        )

        # Warn if user-specified task arguments are present

    if task_results.tasks_with_args:
        click.echo(
            f"Warning: User-specified task arguments found for tasks: {', '.join(task_results.tasks_with_args)}. "
            "For fair comparison, do not override the task arg defaults."
        )

    # Warn about any missing tasks
    missing_tasks = eval_config.task_names - task_results.task_names
    if missing_tasks:
        click.echo(f"Warning: Missing tasks in result set: {', '.join(missing_tasks)}")

    # Persist summary
    stats = compute_summary_statistics(
        eval_config.suite_config,
        eval_config.split,
        task_results.results or [],
    )

    if hf_url_match is None:
        # Persist scores
        scores_path = os.path.join(log_dir, SCORES_FILENAME)
        atomic_write_file(scores_path, task_results.model_dump_json(indent=2))
        click.echo(f"Wrote scores to {scores_path}")

        # Persist summary
        summary_path = os.path.join(log_dir, SUMMARY_FILENAME)
<<<<<<< HEAD
        atomic_write_file(summary_path, json.dumps(stats, indent=2))
        click.echo(f"Wrote summary scores to {summary_path}")

        temp_dir.__exit__(None, None, None)
=======
        atomic_write_file(
            summary_path, json.dumps(stats.model_dump(mode="json"), indent=2)
        )
        click.echo(f"Wrote summary scores to {summary_path}")

        if temp_dir is not None:
            temp_dir.__exit__(None, None, None)
>>>>>>> 1fd430a1
    else:
        from huggingface_hub import HfApi

        hf_api = HfApi()
        path_in_repo = f"{SUMMARIES_PREFIX}/{submission_path}/{SCORES_FILENAME}"
        hf_api.upload_file(
            repo_id=repo_id,
            repo_type="dataset",
            path_or_fileobj=BytesIO(
                task_results.model_dump_json(indent=2).encode("utf-8")
            ),
            path_in_repo=path_in_repo,
        )
        click.echo(f"Uploaded scores to hf://{repo_id}/{path_in_repo}")

        path_in_repo = f"{SUMMARIES_PREFIX}/{submission_path}/{SUMMARY_FILENAME}"
        hf_api.upload_file(
            repo_id=repo_id,
            repo_type="dataset",
            path_or_fileobj=BytesIO(stats.model_dump_json(indent=2).encode("utf-8")),
            path_in_repo=path_in_repo,
        )
        click.echo(f"Uploaded summary to hf://{repo_id}/{path_in_repo}")


cli.add_command(score_command)


@click.command(
    name="publish",
    help="Upload Inspect logs to HuggingFace for official scoring",
)
@click.argument("log_dir", type=click.Path(exists=True, file_okay=False))
@click.option(
    "--submissions-repo-id",
    type=str,
    default=lambda: os.environ.get("SUBMISSIONS_REPO_ID", ""),
    help="HF repo id for submissions. Defaults to SUBMISSIONS_REPO_ID env var.",
)
@click.option(
    "-o",
    "--openness",
    type=AliasedChoice(OPENNESS_MAPPING),
    required=True,
    help=generate_choice_help(OPENNESS_MAPPING, "Level of openness for the agent."),
)
@click.option(
    "-t",
    "--tool-usage",
    type=AliasedChoice(TOOL_MAPPING),
    required=True,
    help=generate_choice_help(TOOL_MAPPING, "Tool choices available to the agent."),
)
@click.option(
    "--username",
    type=str,
    default=None,
    help="HF username/org for submission. Defaults to your HF account name.",
)
@click.option(
    "--agent-name",
    type=str,
    required=True,
    help="Descriptive agent name for submission.",
)
@click.option(
    "--agent-description",
    type=str,
    default=None,
    help="Description of the agent being submitted.",
)
@click.option(
    "--agent-url",
    type=str,
    default=None,
    help="URL to the agent's repository or documentation.",
)
def publish_logs_command(
    log_dir: str,
    submissions_repo_id: str,
    openness: str,
    tool_usage: str,
    username: str | None,
    agent_name: str,
    agent_description: str | None,
    agent_url: str | None,
):
    # Allow huggingface imports to be optional
    from huggingface_hub import HfApi

    # Derive a filesafe agent_name
    safe_agent_name = sanitize_path_component(agent_name)
    if safe_agent_name != agent_name:
        click.echo(
            f"Note: agent_name '{agent_name}' contains unsafe characters; "
            f"using '{safe_agent_name}' for submission filenames."
        )

    with open(os.path.join(log_dir, EVAL_CONFIG_FILENAME), "r", encoding="utf-8") as f:
        eval_config = EvalConfig.model_validate_json(f.read())

    # Determine HF user
    hf_api = HfApi()
    if not username:
        try:
            username = hf_api.whoami()["name"]
            assert isinstance(username, str), "Invalid username type from HF API"
            click.echo(f"Defaulting username to Hugging Face account: {username}")
        except Exception:
            raise click.ClickException(
                "--username must be provided or ensure HF authentication is configured"
            )

    # Derive a filesafe username
    safe_username = sanitize_path_component(username)
    if safe_username != username:
        click.echo(
            f"Note: username '{username}' contains unsafe characters; "
            f"using '{safe_username}' for submission filenames."
        )

    # Fill submission metadata
    submission = SubmissionMetadata(
        username=username,
        agent_name=agent_name,
        agent_description=agent_description,
        agent_url=agent_url,
        submit_time=datetime.now(timezone.utc),
        openness=openness,
        tool_usage=tool_usage,
    )

    atomic_write_file(
        os.path.join(log_dir, SUBMISSION_METADATA_FILENAME),
        submission.model_dump_json(indent=2),
    )

    # Validate suite config version
    config_name = eval_config.suite_config.version
    if not config_name:
        raise click.ClickException("Suite config version is required for upload.")

    # Build submission name
    if submission.submit_time is None:
        raise click.ClickException("Submission timestamp is required for upload.")
    ts = submission.submit_time.strftime("%Y-%m-%dT%H-%M-%S")
    submission_name = f"{safe_username}_{safe_agent_name}_{ts}"

    # Upload logs and summary
    logs_url = upload_folder_to_hf(
        hf_api,
        log_dir,
        submissions_repo_id,
        config_name,
        eval_config.split,
        submission_name,
    )
    click.echo(f"Uploaded submission logs dir to {logs_url}")


cli.add_command(publish_logs_command)


@click.command(
    name="backfill",
    help="Backfill eval_config, scores, and submission files from legacy agenteval.json file",
)
@click.option(
    "--results-repo-id",
    type=str,
    required=False,
    default="allenai/asta-bench-internal-results",
)
@click.option(
    "--submissions-repo-id",
    type=str,
    required=False,
    default="allenai/asta-bench-internal-submissions",
)
@click.argument("submission_path", type=str)
def backfill_command(results_repo_id, submissions_repo_id, submission_path):
    with tempfile.TemporaryDirectory() as temp_dir:
        submissions_dir = os.path.join(temp_dir, "submissions")
        results_dir = os.path.join(temp_dir, "results")

        import huggingface_hub

        api = huggingface_hub.HfApi()
        api.snapshot_download(
            repo_id=results_repo_id,
            repo_type="dataset",
            allow_patterns=[f"{submission_path}.json"],
            local_dir=results_dir,
        )
        api.snapshot_download(
            repo_id=submissions_repo_id,
            repo_type="dataset",
            allow_patterns=[f"{submission_path}/agenteval.json"],
            local_dir=submissions_dir,
        )

        lb_submission = LeaderboardSubmission.model_validate_json(
            open(os.path.join(results_dir, f"{submission_path}.json")).read()
        )
        with open(
            os.path.join(submissions_dir, f"{submission_path}/submission.json"),
            "w",
            encoding="utf-8",
        ) as f:
            f.write(lb_submission.submission.model_dump_json(indent=2))
        with open(
            os.path.join(submissions_dir, f"{submission_path}/eval_config.json"),
            "w",
            encoding="utf-8",
        ) as f:
            eval_config = EvalConfig(
                suite_config=lb_submission.suite_config, split=lb_submission.split
            )
            f.write(eval_config.model_dump_json(indent=2))
        os.makedirs(
            os.path.join(submissions_dir, f"{SUMMARIES_PREFIX}/{submission_path}"),
            exist_ok=True,
        )
        with open(
            os.path.join(
                submissions_dir, f"{SUMMARIES_PREFIX}/{submission_path}/scores.json"
            ),
            "w",
            encoding="utf-8",
        ) as f:
            results = TaskResults(results=lb_submission.results)
            f.write(results.model_dump_json(indent=2))
        api.upload_folder(
            repo_id=submissions_repo_id,
            repo_type="dataset",
            folder_path=submissions_dir,
            path_in_repo="",
        )
        click.echo(f"Backfilled submission {submission_path} in {submissions_repo_id}")


cli.add_command(backfill_command)


@click.command(
    name="publish",
    help="Publish scored results in log_dir to HuggingFace leaderboard.",
)
@click.argument("submission_urls", nargs=-1, required=True, type=str)
@click.option(
    "--repo-id",
    default="allenai/asta-bench-internal-results",
    required=False,
    help="HuggingFace repo",
)
def publish_lb_command(repo_id: str, submission_urls: tuple[str, ...]):
    if not submission_urls:
        click.echo("At least one submission URL is required.")
        sys.exit(1)

    with tempfile.TemporaryDirectory() as temp_dir:
        from huggingface_hub import HfApi, snapshot_download

        local_submissions_dir = os.path.join(temp_dir, "submissions")
        local_results_dir = os.path.join(temp_dir, "results")

        hf_api = HfApi()

        submission_repo_ids = set()
        submission_paths = []

        # Validate URLs
        for submission_url in submission_urls:
            submission_repo_id, submission_path = parse_hf_url(submission_url)
            submission_repo_ids.add(submission_repo_id)
            submission_paths.append(submission_path)

        if len(submission_repo_ids) > 1:
            click.echo("All submission URLs must reference the same repo")
            sys.exit(1)

        submission_repo_id = submission_repo_ids.pop()

        eval_config_rel_paths = [
            f"{p}/{EVAL_CONFIG_FILENAME}" for p in submission_paths
        ]
        scores_rel_paths = [
            f"{SUMMARIES_PREFIX}/{p}/{SCORES_FILENAME}" for p in submission_paths
        ]
        submission_metadata_rel_paths = [
            f"{p}/{SUBMISSION_METADATA_FILENAME}" for p in submission_paths
        ]

        # Download all input files in one shot
        snapshot_download(
            repo_id=submission_repo_id,
            repo_type="dataset",
            allow_patterns=eval_config_rel_paths
            + scores_rel_paths
            + submission_metadata_rel_paths,
            local_dir=local_submissions_dir,
        )

        # Create results files locally
        for (
            submission_path,
            eval_config_path,
            scores_path,
            submission_metadata_path,
        ) in zip(
            submission_paths,
            eval_config_rel_paths,
            scores_rel_paths,
            submission_metadata_rel_paths,
        ):
            local_eval_config_path = os.path.join(
                local_submissions_dir, eval_config_path
            )
            local_scores_path = os.path.join(local_submissions_dir, scores_path)
            local_submission_path = os.path.join(
                local_submissions_dir, submission_metadata_path
            )
            required_files = [
                local_eval_config_path,
                local_scores_path,
                local_submission_path,
            ]

            missing = [
                os.path.basename(f) for f in required_files if not os.path.exists(f)
            ]
            if missing:
                click.echo(
                    "Skipping {}: missing {}".format(
                        submission_path, ", ".join(missing)
                    )
                )
                continue

            eval_config = EvalConfig.model_validate_json(
                open(local_eval_config_path).read()
            )
            results = TaskResults.model_validate_json(
                open(local_scores_path).read()
            ).results
            submission = SubmissionMetadata.model_validate_json(
                open(local_submission_path).read()
            )
            lb_submission = LeaderboardSubmission(
                suite_config=eval_config.suite_config,
                split=eval_config.split,
                results=results,
                submission=submission,
            )
            lb_submission = compress_model_usages(lb_submission)
            os.makedirs(
                os.path.join(local_results_dir, os.path.dirname(submission_path)),
                exist_ok=True,
            )
            with open(
                os.path.join(local_results_dir, f"{submission_path}.json"),
                "w",
                encoding="utf-8",
            ) as f:
                f.write(lb_submission.model_dump_json(indent=None))

        # Upload all results files in one shot
        click.echo(f"Uploading {len(submission_paths)} results to {repo_id}...")
        hf_api.upload_folder(
            folder_path=local_results_dir,
            path_in_repo="",
            repo_id=repo_id,
            repo_type="dataset",
        )
        click.echo("Done")


@click.group(name="lb", help="Leaderboard related commands")
def lb():
    pass


def validate_config(ctx, param, value):
    if value is not None:
        return value
    repo_id = ctx.params.get("repo_id")
    configs = datasets.get_dataset_config_names(repo_id)
    click.echo(f"Available configs: {configs}")
    click.echo("Please specify a config via --config")
    ctx.exit()


def validate_split(ctx, param, value):
    if value is not None:
        return value
    repo_id = ctx.params.get("repo_id")
    config = ctx.params.get("config")
    splits = datasets.get_dataset_split_names(repo_id, config_name=config)
    click.echo(f"Available splits: {splits}")
    click.echo("Please specify a split via --split")
    ctx.exit()


@lb.command(name="view", help="View leaderboard results.")
@click.option(
    "--repo-id",
    envvar="RESULTS_REPO_ID",
    required=True,
    help="HuggingFace dataset ID",
)
@click.option(
    "--config",
    default=None,
    callback=validate_config,
    help="Name of the dataset configuration to load",
)
@click.option(
    "--split",
    default=None,
    callback=validate_split,
    help="Dataset split to load",
)
@click.option(
    "--tag",
    default=None,
    help="If provided, show detail for this tag instead of overview",
)
@click.option(
    "--dump-plots/--no-plots",
    default=False,
    help="Enable saving plots",
)
@click.option(
    "--plot-dir",
    default="plots",
    type=click.Path(),
    show_default=True,
    help="Base directory for saving plots",
)
def view_command(repo_id, config, split, tag, dump_plots, plot_dir):
    """View a specific config and split; show overview or tag detail."""
    from .leaderboard.view import LeaderboardViewer

    viewer = LeaderboardViewer(repo_id, config, split)

    df, plots = viewer.view(tag, with_plots=True)
    click.echo(df.to_string(index=False))

    if dump_plots:
        ts = datetime.now().strftime("%Y%m%d_%H%M%S")
        safe_repo = repo_id.replace("/", "_")
        base = plot_dir
        sub = f"{safe_repo}_{config}_{split}"
        subdir = tag or "overview"
        outdir = os.path.join(base, sub, f"{subdir}_{ts}")
        os.makedirs(outdir, exist_ok=True)

        csv_path = os.path.join(outdir, f"{subdir}.csv")
        df.to_csv(csv_path, index=False)
        click.echo(f"Saved data: {csv_path}")

        for name, fig in plots.items():
            path = os.path.join(outdir, f"{name}.png")
            fig.savefig(path, bbox_inches="tight")
            click.echo(f"Saved plot: {path}")


lb.add_command(publish_lb_command)
cli.add_command(lb)


@cli.command(
    name="eval",
    help="Run inspect eval-set on specified tasks with the given arguments",
    context_settings={"ignore_unknown_options": True},
)
@click.option(
    "--log-dir",
    type=str,
    help="Log directory. Defaults to INSPECT_LOG_DIR or auto-generated under ./logs.",
)
@click.option(
    "--config-path",
    "config_path",
    type=str,
    help="Path to a yml config file.",
    required=True,
)
@click.option(
    "--split",
    type=str,
    help="Config data split.",
    required=True,
)
@click.option(
    "--ignore-git",
    is_flag=True,
    help="Ignore git reproducibility checks (not recommended).",
)
@click.option(
    "--config-only",
    is_flag=True,
    help="Print the command that would be run and save eval_config locally.",
)
@click.option(
    "--display",
    type=str,
    # https://github.com/UKGovernmentBEIS/inspect_ai/issues/1891 and
    # https://github.com/allenai/nora-issues-research/issues/77#issuecomment-2877262319
    # TODO: remove this once fixed
    help="Display format. Defaults to plain.",
    default="plain",
)
@click.argument("args", nargs=-1, type=click.UNPROCESSED)
def eval_command(
    log_dir: str | None,
    config_path: str,
    split: str,
    ignore_git: bool,
    config_only: bool,
    display: str,
    args: tuple[str],
):
    """Run inspect eval-set with arguments and append tasks"""
    suite_config = load_suite_config(config_path)
    tasks = suite_config.get_tasks(split)

    # Verify git status for reproducibility
    if not ignore_git:
        verify_git_reproducibility()

    if not log_dir:
        log_dir = os.environ.get("INSPECT_LOG_DIR")
        if not log_dir:
            timestamp = datetime.now().strftime("%Y-%m-%dT%H-%M-%S")
            log_dir = os.path.join(
                ".",
                "logs",
                f"{suite_config.name}_{suite_config.version}_{split}_{timestamp}",
            )
            click.echo(f"No log dir was manually set; using {log_dir}")
    logd_args = ["--log-dir", log_dir]
    display_args = ["--display", display]

    # Write the config portion of the results file
    os.makedirs(log_dir, exist_ok=True)
    eval_config = EvalConfig(suite_config=suite_config, split=split)

    eval_config_path = os.path.join(log_dir, EVAL_CONFIG_FILENAME)
    if not os.path.exists(eval_config_path):
        with open(eval_config_path, "w", encoding="utf-8") as f:
            f.write(eval_config.model_dump_json(indent=2))
    else:
        with open(eval_config_path, "r", encoding="utf-8") as f:
            existing_config = EvalConfig.model_validate_json(f.read())
        if existing_config != eval_config:
            click.echo(
                f"Suite config does not match pre-existing config in {EVAL_CONFIG_FILENAME}. Rerun in an empty directory"
            )
            sys.exit(1)

    # We use subprocess here to keep arg management simple; an alternative
    # would be calling `inspect_ai.eval_set()` directly, which would allow for
    # programmatic execution
    full_command = (
        ["inspect", "eval-set"]
        + list(args)
        + logd_args
        + display_args
        + [x.path for x in tasks]
    )
    if config_only:
        click.echo(f"Dry run: would run command: {' '.join(full_command)}")
        return

    click.echo(f"Running {config_path}: {' '.join(full_command)}")
    proc = subprocess.run(full_command)

    if proc.returncode != 0:
        raise click.ClickException(
            f"inspect eval-set failed while running {config_path}"
        )

    ctx = click.get_current_context()
    click.echo(
        f"You can now run '{ctx.parent.info_name if ctx.parent else 'cli'} score {log_dir}' to score the results"
    )


cli.add_command(eval_command)

if __name__ == "__main__":
    cli()<|MERGE_RESOLUTION|>--- conflicted
+++ resolved
@@ -16,9 +16,9 @@
 from .io import atomic_write_file
 from .leaderboard.models import LeaderboardSubmission
 from .leaderboard.upload import (
+    compress_model_usages,
     sanitize_path_component,
     upload_folder_to_hf,
-    upload_summary_to_hf,
 )
 from .models import EvalConfig, SubmissionMetadata, TaskResults
 from .score import process_eval_logs
@@ -220,12 +220,6 @@
 
         # Persist summary
         summary_path = os.path.join(log_dir, SUMMARY_FILENAME)
-<<<<<<< HEAD
-        atomic_write_file(summary_path, json.dumps(stats, indent=2))
-        click.echo(f"Wrote summary scores to {summary_path}")
-
-        temp_dir.__exit__(None, None, None)
-=======
         atomic_write_file(
             summary_path, json.dumps(stats.model_dump(mode="json"), indent=2)
         )
@@ -233,7 +227,6 @@
 
         if temp_dir is not None:
             temp_dir.__exit__(None, None, None)
->>>>>>> 1fd430a1
     else:
         from huggingface_hub import HfApi
 
