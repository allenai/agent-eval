#!/usr/bin/env python3
import json
import os
import subprocess
import sys
from datetime import datetime, timezone
from pathlib import Path

import click
import datasets

from .config import load_suite_config
from .leaderboard.upload import (
    sanitize_path_component,
    upload_folder_to_hf,
    upload_summary_to_hf,
)
from .models import EvalConfig, EvalResult
from .score import process_eval_logs
from .summary import compute_summary_statistics
<<<<<<< HEAD
=======
from .upload import (
    compress_model_usages,
    sanitize_path_component,
    upload_folder_to_hf,
    upload_summary_to_hf,
)
>>>>>>> 0190fb49

EVAL_FILENAME = "agenteval.json"


def verify_git_reproducibility(ignore_git: bool) -> None:
    if ignore_git:
        return
    try:
        # Get current commit SHA and origin
        sha_result = subprocess.run(
            ["git", "rev-parse", "--short", "HEAD"],
            capture_output=True,
            text=True,
            check=True,
        )
        origin_result = subprocess.run(
            ["git", "remote", "get-url", "origin"],
            capture_output=True,
            text=True,
            check=True,
        )
        sha = sha_result.stdout.strip() if sha_result.returncode == 0 else None
        origin = origin_result.stdout.strip() if origin_result.returncode == 0 else None

        # Check for dirty working directory
        git_dirty = (
            subprocess.run(
                ["git", "diff", "--quiet", "--exit-code"],
                capture_output=True,
                check=False,
            ).returncode
            != 0
        )

        # Warn about untracked (non-ignored) files
        untracked_result = subprocess.run(
            ["git", "ls-files", "--others", "--exclude-standard"],
            capture_output=True,
            text=True,
            check=True,
        )
        untracked_files = untracked_result.stdout.strip().splitlines()
        if untracked_files:
            click.echo(
                f"Warning: Untracked files present: {', '.join(untracked_files)}. "
                "For reproducibility, please add, ignore, or remove these files."
            )

        # Abort if worktree is dirty
        if git_dirty:
            raise click.ClickException(
                f"Git working directory contains uncommitted changes. "
                f"For reproducibility, Inspect will save: origin={origin}, sha={sha}. "
                "Please commit your changes or use --ignore-git to bypass this check (not recommended)."
            )

        # Check if commit exists on remote
        if sha:
            remote_exists = subprocess.run(
                ["git", "branch", "-r", "--contains", sha],
                capture_output=True,
                text=True,
                check=True,
            ).stdout.strip()
            if not remote_exists:
                raise click.ClickException(
                    f"Commit {sha} not found on remote '{origin}'. Others won't be able to "
                    "access this code version. Please push your changes or use --ignore-git "
                    "to bypass this check (not recommended)."
                )
    except (subprocess.SubprocessError, FileNotFoundError) as e:
        if isinstance(e, click.ClickException):
            raise
        raise click.ClickException(
            f"Unable to verify git status for reproducibility: {e}. "
            "Use --ignore-git to bypass this check if git is not available."
        )


@click.group()
def cli():
    pass


@click.command(
    name="score",
    help="Score a directory of evaluation logs.",
)
@click.argument("log_dir", type=click.Path(exists=True, file_okay=False))
@click.option(
    "--config-path",
    "config_path",
    type=str,
    help=f"Path to a yml config file. Ignored if {EVAL_FILENAME} exists.",
    default=None,
)
@click.option(
    "--split",
    type=str,
    help=f"Config data split. Ignored if {EVAL_FILENAME} exists.",
    default=None,
)
def score_command(
    log_dir: str,
    config_path: str | None,
    split: str | None,
):
    # Load or create EvalResult and process logs (inlined from processor)
    json_path = Path(log_dir) / EVAL_FILENAME
    if json_path.exists():
        try:
            raw = json_path.read_text(encoding="utf-8")
            eval_result = EvalResult.model_validate_json(raw)
        except Exception as e:
            raise click.ClickException(
                f"Failed to load existing '{EVAL_FILENAME}' at {json_path}: {e}"
            )
        if config_path:
            try:
                cli_cfg = load_suite_config(config_path)
                if cli_cfg.version != eval_result.suite_config.version:
                    click.echo(
                        f"Warning: CLI config version '{cli_cfg.version}' "
                        f"does not match JSON config version '{eval_result.suite_config.version}'."
                    )
            except Exception as e:
                click.echo(
                    f"Warning: could not load CLI config '{config_path}' for comparison: {e}"
                )
        if split and split != eval_result.split:
            raise click.ClickException(
                f"Split mismatch: JSON split '{eval_result.split}' != CLI split '{split}'"
            )
    else:
        if not config_path or not split:
            raise click.ClickException(
                "--config-path and --split must be provided when no existing result JSON"
            )
        suite_cfg = load_suite_config(config_path)
        eval_result = EvalResult(suite_config=suite_cfg, split=split)

    task_results, eval_specs, had_errors = process_eval_logs(log_dir)
    eval_result.eval_specs = eval_specs
    eval_result.results = task_results

    # Warn if multiple evaluation specs present
    if eval_result.eval_specs and len(eval_result.eval_specs) > 1:
        click.echo(
            f"Warning: Found {len(eval_result.eval_specs)} different eval specs. "
            "Logs may come from mixed runs."
        )

    # Warn about any missing tasks
    missing_tasks = eval_result.find_missing_tasks()
    if missing_tasks:
        click.echo(f"Warning: Missing tasks in result set: {', '.join(missing_tasks)}")

    # Compute and display summary statistics
    stats = compute_summary_statistics(
        eval_result.suite_config,
        eval_result.split,
        eval_result.results or [],
    )
    click.echo("Summary statistics:")
    click.echo(json.dumps({k: v.model_dump() for k, v in stats.items()}, indent=2))

    if had_errors:
        click.echo(
            "Error: Errors occurred while computing some metrics. No scores will be written to `agenteval.json`"
        )
        sys.exit(1)

    # Persist updated EvalResult JSON
    eval_result.save_json(Path(log_dir) / EVAL_FILENAME)

    click.echo(f"Saved results to {log_dir}/{EVAL_FILENAME}")
    ctx = click.get_current_context()
    click.echo(
        f"You can now run '{ctx.parent.info_name if ctx.parent else 'cli'} publish --agent-name <your-agent-name> --submissions-repo-id <your-submissions-repo-id> --results-repo-id <your-results-repo-id> {log_dir}' to publish the results"
    )


cli.add_command(score_command)


@click.command(
    name="publish",
    help="Publish scored results in log_dir to Hugging Face leaderboard.",
)
@click.argument("log_dir", type=click.Path(exists=True, file_okay=False))
@click.option(
    "--submissions-repo-id",
    type=str,
    default=lambda: os.environ.get("SUBMISSIONS_REPO_ID", ""),
    help="HF repo id for submissions. Defaults to SUBMISSIONS_REPO_ID env var.",
)
@click.option(
    "--results-repo-id",
    type=str,
    default=lambda: os.environ.get("RESULTS_REPO_ID", ""),
    help="HF repo id for result stats. Defaults to RESULTS_REPO_ID env var.",
)
@click.option(
    "--username",
    type=str,
    default=None,
    help="HF username/org for submission. Defaults to your HF account name.",
)
@click.option(
    "--agent-name",
    type=str,
    required=True,
    help="Descriptive agent name for submission.",
)
@click.option(
    "--agent-description",
    type=str,
    default=None,
    help="Description of the agent being submitted.",
)
@click.option(
    "--agent-url",
    type=str,
    default=None,
    help="URL to the agent's repository or documentation.",
)
def publish_command(
    log_dir: str,
    submissions_repo_id: str,
    results_repo_id: str,
    username: str | None,
    agent_name: str,
    agent_description: str | None,
    agent_url: str | None,
):
    # Allow huggingface imports to be optional
    from huggingface_hub import HfApi

    # Derive a filesafe agent_name
    safe_agent_name = sanitize_path_component(agent_name)
    if safe_agent_name != agent_name:
        click.echo(
            f"Note: agent_name '{agent_name}' contains unsafe characters; "
            f"using '{safe_agent_name}' for submission filenames."
        )

    # Load existing scored results from JSON
    json_path = Path(log_dir) / EVAL_FILENAME
    if not json_path.exists():
        raise click.ClickException(f"No scored results found at {json_path}")
    raw = json_path.read_text(encoding="utf-8")
    eval_result = EvalResult.model_validate_json(raw)

    # Validate eval result
    if not eval_result.is_scored():
        raise click.ClickException(
            f"{EVAL_FILENAME} is not scored. Please run 'score {log_dir}' first."
        )
    missing_tasks = eval_result.find_missing_tasks()
    if missing_tasks:
        click.echo(f"Warning: Missing tasks in result set: {', '.join(missing_tasks)}")

    # Determine HF user
    hf_api = HfApi()
    if not username:
        try:
            username = hf_api.whoami()["name"]
            assert isinstance(username, str), "Invalid username type from HF API"
            click.echo(f"Defaulting username to Hugging Face account: {username}")
        except Exception:
            raise click.ClickException(
                "--username must be provided or ensure HF authentication is configured"
            )

    # Derive a filesafe username
    safe_username = sanitize_path_component(username)
    if safe_username != username:
        click.echo(
            f"Note: username '{username}' contains unsafe characters; "
            f"using '{safe_username}' for submission filenames."
        )

    # Fill submission metadata
    eval_result.submission.username = username
    eval_result.submission.agent_name = agent_name
    eval_result.submission.agent_description = agent_description
    eval_result.submission.agent_url = agent_url
    eval_result.submission.submit_time = datetime.now(timezone.utc)

    # Validate suite config version
    config_name = eval_result.suite_config.version
    if not config_name:
        raise click.ClickException("Suite config version is required for upload.")

    # Build submission name
    ts = eval_result.submission.submit_time.strftime("%Y-%m-%dT%H-%M-%S")
    subm_name = f"{safe_username}_{safe_agent_name}_{ts}"

    # Upload logs and summary
    logs_url = upload_folder_to_hf(
        hf_api, log_dir, submissions_repo_id, config_name, eval_result.split, subm_name
    )
    click.echo(f"Uploaded submission logs dir to {logs_url}")
    eval_result.submission.logs_url = logs_url

    compressed_usages_result = compress_model_usages(eval_result)

    summary_url = upload_summary_to_hf(
        hf_api,
        compressed_usages_result,
        results_repo_id,
        config_name,
        eval_result.split,
        subm_name,
    )
    click.echo(f"Uploaded results summary file to {summary_url}")
    eval_result.submission.summary_url = summary_url

    # Save updated JSON
    eval_result.save_json(Path(log_dir) / EVAL_FILENAME)
    click.echo(f"Updated {EVAL_FILENAME} with publication metadata.")


@click.group(name="lb", help="Leaderboard related commands")
def lb():
    pass


def validate_config(ctx, param, value):
    if value is not None:
        return value
    repo_id = ctx.params.get("repo_id")
    configs = datasets.get_dataset_config_names(repo_id)
    click.echo(f"Available configs: {configs}")
    click.echo("Please specify a config via --config")
    ctx.exit()


def validate_split(ctx, param, value):
    if value is not None:
        return value
    repo_id = ctx.params.get("repo_id")
    config = ctx.params.get("config")
    splits = datasets.get_dataset_split_names(repo_id, config_name=config)
    click.echo(f"Available splits: {splits}")
    click.echo("Please specify a split via --split")
    ctx.exit()


@lb.command(name="view", help="View leaderboard results.")
@click.option(
    "--repo-id",
    envvar="RESULTS_REPO_ID",
    required=True,
    help="HuggingFace dataset ID",
)
@click.option(
    "--config",
    default=None,
    callback=validate_config,
    help="Name of the dataset configuration to load",
)
@click.option(
    "--split",
    default=None,
    callback=validate_split,
    help="Dataset split to load",
)
@click.option(
    "--tag",
    default=None,
    help="If provided, show detail for this tag instead of overview",
)
@click.option(
    "--dump-plots/--no-plots",
    default=False,
    help="Enable saving plots",
)
@click.option(
    "--plot-dir",
    default="plots",
    type=click.Path(),
    show_default=True,
    help="Base directory for saving plots",
)
def view_command(repo_id, config, split, tag, dump_plots, plot_dir):
    """View a specific config and split; show overview or tag detail."""
    from .leaderboard.view import LeaderboardViewer

    viewer = LeaderboardViewer(repo_id, config, split)

    df, plots = viewer.view(tag, with_plots=True)
    click.echo(df.to_string(index=False))

    if dump_plots:
        ts = datetime.now().strftime("%Y%m%d_%H%M%S")
        safe_repo = repo_id.replace("/", "_")
        base = plot_dir
        sub = f"{safe_repo}_{config}_{split}"
        subdir = tag or "overview"
        outdir = os.path.join(base, sub, f"{subdir}_{ts}")
        os.makedirs(outdir, exist_ok=True)

        csv_path = os.path.join(outdir, f"{subdir}.csv")
        df.to_csv(csv_path, index=False)
        click.echo(f"Saved data: {csv_path}")

        for name, fig in plots.items():
            path = os.path.join(outdir, f"{name}.png")
            fig.savefig(path, bbox_inches="tight")
            click.echo(f"Saved plot: {path}")


lb.add_command(publish_command)
cli.add_command(lb)


@cli.command(
    name="eval",
    help="Run inspect eval-set on specified tasks with the given arguments",
    context_settings={"ignore_unknown_options": True},
)
@click.option(
    "--log-dir",
    type=str,
    help="Log directory. Defaults to INSPECT_LOG_DIR or auto-generated under ./logs.",
)
@click.option(
    "--config-path",
    "config_path",
    type=str,
    help="Path to a yml config file.",
    required=True,
)
@click.option(
    "--split",
    type=str,
    help="Config data split.",
    required=True,
)
@click.option(
    "--ignore-git",
    is_flag=True,
    help="Ignore git reproducibility checks (not recommended).",
)
@click.option(
    "--display",
    type=str,
    # https://github.com/UKGovernmentBEIS/inspect_ai/issues/1891 and
    # https://github.com/allenai/nora-issues-research/issues/77#issuecomment-2877262319
    # TODO: remove this once fixed
    help="Display format. Defaults to plain.",
    default="plain",
)
@click.argument("args", nargs=-1, type=click.UNPROCESSED)
def eval_command(
    log_dir: str | None,
    config_path: str,
    split: str,
    ignore_git: bool,
    display: str,
    args: tuple[str],
):
    """Run inspect eval-set with arguments and append tasks"""
    suite_config = load_suite_config(config_path)
    tasks = suite_config.get_tasks(split)

    # Verify git status for reproducibility
    verify_git_reproducibility(ignore_git)

    if not log_dir:
        log_dir = os.environ.get("INSPECT_LOG_DIR")
        if not log_dir:
            timestamp = datetime.now().strftime("%Y-%m-%dT%H-%M-%S")
            log_dir = os.path.join(
                ".",
                "logs",
                f"{suite_config.name}_{suite_config.version}_{split}_{timestamp}",
            )
            click.echo(f"No log dir was manually set; using {log_dir}")
    logd_args = ["--log-dir", log_dir]
    display_args = ["--display", display]

    # Write the config portion of the results file
    os.makedirs(log_dir, exist_ok=True)
    with open(os.path.join(log_dir, EVAL_FILENAME), "w", encoding="utf-8") as f:
        unscored_eval_config = EvalConfig(suite_config=suite_config, split=split)
        f.write(unscored_eval_config.model_dump_json(indent=2))

    # We use subprocess here to keep arg management simple; an alternative
    # would be calling `inspect_ai.eval_set()` directly, which would allow for
    # programmatic execution
    full_command = (
        ["inspect", "eval-set"]
        + list(args)
        + logd_args
        + display_args
        + [x.path for x in tasks]
    )
    click.echo(f"Running {config_path}: {' '.join(full_command)}")
    proc = subprocess.run(full_command)

    if proc.returncode != 0:
        raise click.ClickException(
            f"inspect eval-set failed while running {config_path}"
        )

    ctx = click.get_current_context()
    click.echo(
        f"You can now run '{ctx.parent.info_name if ctx.parent else 'cli'} score {log_dir}' to score the results"
    )


cli.add_command(eval_command)


if __name__ == "__main__":
    cli()<|MERGE_RESOLUTION|>--- conflicted
+++ resolved
@@ -18,15 +18,12 @@
 from .models import EvalConfig, EvalResult
 from .score import process_eval_logs
 from .summary import compute_summary_statistics
-<<<<<<< HEAD
-=======
 from .upload import (
     compress_model_usages,
     sanitize_path_component,
     upload_folder_to_hf,
     upload_summary_to_hf,
 )
->>>>>>> 0190fb49
 
 EVAL_FILENAME = "agenteval.json"
 
