from datetime import datetime
from functools import cached_property
from pathlib import Path
from typing import Dict, Optional, Set, Union

import datasets
from pydantic import BaseModel, Field

from .config import SuiteConfig
from .io import atomic_write_file
from .score import TaskResult


class EvalConfig(BaseModel):
    suite_config: SuiteConfig
    """Task configuration for the results."""

    split: str
    """Split used for the results."""

    @cached_property
    def task_names(self) -> set[str]:
        """
        Get the names of all tasks in the suite for the specified split.

        Returns:
            List of task names.
        """
        return set(task.name for task in self.suite_config.get_tasks(self.split))


class SubmissionMetadata(BaseModel):
    """Metadata for Hugging Face submission."""

    submit_time: datetime | None = None
    username: str | None = None
    agent_name: str | None = None
    agent_description: str | None = None
    agent_url: str | None = None
    logs_url: str | None = None
    logs_url_public: str | None = None
    summary_url: str | None = None
    openness: str | None = None
    tool_usage: str | None = None


class TaskResults(BaseModel):
    """Scores for all tasks in the suite"""

    results: list[TaskResult] | None = None
<<<<<<< HEAD
    submission: SubmissionMetadata = Field(default_factory=SubmissionMetadata)

    def find_missing_tasks_compared_to_other_suite_config(self, suite_config: SuiteConfig) -> list[str]:
        try:
            tasks = suite_config.get_tasks(self.split)
            result_task_names = (
                {result.task_name for result in self.results} if self.results else set()
            )
            return [task.name for task in tasks if task.name not in result_task_names]
        except ValueError:
            return []

    def find_missing_tasks(self) -> list[str]:
        return self.find_missing_tasks_compared_to_other_suite_config(self.suite_config)

    def is_scored(self) -> bool:
        """
        Check if the evaluation result is scored.
=======
>>>>>>> fd227a45

    @cached_property
    def agent_specs(self) -> set[str]:
        specs = set()
        for task_result in self.results:
            if task_result.eval_spec:
                agent_spec = task_result.eval_spec.model_dump_json(
                    include={"solver", "solver_args", "model", "model_args"}
                )
                specs.add(agent_spec)
        return specs

    @cached_property
    def code_specs(self) -> set[str]:
        specs = set()
        for task_result in self.results:
            if task_result.eval_spec:
                code_spec = task_result.eval_spec.model_dump_json(
                    include={"revision", "packages"}
                )
                specs.add(code_spec)
        return specs

    @cached_property
    def tasks_with_args(self) -> list[str]:
        tasks_with_args = []
        for task_result in self.results:
            if task_result.eval_spec and task_result.eval_spec.task_args_passed:
                tasks_with_args.append(task_result.task_name)
        return tasks_with_args

    @cached_property
    def task_names(self) -> set[str]:
        """
        Get the names of all tasks in the results.

        Returns:
            List of task names.
        """
<<<<<<< HEAD
        return self.model_dump_json(
            indent=indent,
            exclude_none=False,
            exclude_defaults=False,
            **model_dump_kwargs,
        ).encode("utf-8")

    def check_result_primary_metrics_against_provided_suite_config(self, provided_suite_config: SuiteConfig) -> Dict[str, Set[str]]:
        # prep for suite config info
        tasks_from_suite_config = provided_suite_config.get_tasks(self.split)
        primary_metric_from_suite_config_by_task_name: Dict[str, str] = {}
        for task in tasks_from_suite_config:
            task_name = task.name
            assert task_name not in primary_metric_from_suite_config_by_task_name
            primary_metric_from_suite_config_by_task_name[task_name] = task.primary_metric

        # prep for result info
        task_metric_names_from_results_by_task_name: Dict[str, Set[str]] = {}
        for result in self.results:
            task_name = result.task_name
            if task_name not in task_metric_names_from_results_by_task_name:
                task_metric_names_from_results_by_task_name[task_name] = set([])
            for metric in result.metrics:
                task_metric_names_from_results_by_task_name[task_name].add(metric.name)

        # check metrics
        available_metrics_for_tasks_missing_primary_metric_by_task_name: Dict[str, Tuple[str, Set[str]]] = {}
        for task_name, primary_metric in primary_metric_from_suite_config_by_task_name.items():
            result_metric_names = task_metric_names_from_results_by_task_name.get(task_name)
            if result_metric_names is not None:
                if primary_metric not in result_metric_names:
                    available_metrics_for_tasks_missing_primary_metric_by_task_name[task_name] = (primary_metric, result_metric_names)

        return available_metrics_for_tasks_missing_primary_metric_by_task_name

    def check_result_primary_metrics_against_provided_suite_config(self) -> Dict[str, Tuple[str, Set[str]]]:
        return check_results_against_provided_suite_config(self.suite_config)

    # TODO: should we use this in view.py too? Probably?
    @staticmethod
    def fetch_first_result_from_result_repo(repo_id: str, huggingface_config: str, split: str) -> Optional["EvalResult"]:
        ds = datasets.load_dataset(repo_id, name=huggingface_config).get(split)
        if ds:
            return EvalResult.model_validate(ds[0])
        else:
            return None
=======
        return set(result.task_name for result in self.results)
>>>>>>> fd227a45
<|MERGE_RESOLUTION|>--- conflicted
+++ resolved
@@ -48,27 +48,6 @@
     """Scores for all tasks in the suite"""
 
     results: list[TaskResult] | None = None
-<<<<<<< HEAD
-    submission: SubmissionMetadata = Field(default_factory=SubmissionMetadata)
-
-    def find_missing_tasks_compared_to_other_suite_config(self, suite_config: SuiteConfig) -> list[str]:
-        try:
-            tasks = suite_config.get_tasks(self.split)
-            result_task_names = (
-                {result.task_name for result in self.results} if self.results else set()
-            )
-            return [task.name for task in tasks if task.name not in result_task_names]
-        except ValueError:
-            return []
-
-    def find_missing_tasks(self) -> list[str]:
-        return self.find_missing_tasks_compared_to_other_suite_config(self.suite_config)
-
-    def is_scored(self) -> bool:
-        """
-        Check if the evaluation result is scored.
-=======
->>>>>>> fd227a45
 
     @cached_property
     def agent_specs(self) -> set[str]:
@@ -108,13 +87,7 @@
         Returns:
             List of task names.
         """
-<<<<<<< HEAD
-        return self.model_dump_json(
-            indent=indent,
-            exclude_none=False,
-            exclude_defaults=False,
-            **model_dump_kwargs,
-        ).encode("utf-8")
+        return set(result.task_name for result in self.results)
 
     def check_result_primary_metrics_against_provided_suite_config(self, provided_suite_config: SuiteConfig) -> Dict[str, Set[str]]:
         # prep for suite config info
@@ -154,7 +127,4 @@
         if ds:
             return EvalResult.model_validate(ds[0])
         else:
-            return None
-=======
-        return set(result.task_name for result in self.results)
->>>>>>> fd227a45
+            return None